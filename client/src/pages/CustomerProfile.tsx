import React, { useState, useEffect } from 'react';
import { useQuery, useMutation, useQueryClient } from '@tanstack/react-query';
import { Card, CardContent, CardHeader, CardTitle } from '../components/ui/card';
import { Button } from '../components/ui/button';
import { Input } from '../components/ui/input';
import { Label } from '../components/ui/label';
import { Badge } from '../components/ui/badge';
import { Textarea } from '../components/ui/textarea';
import { Select, SelectContent, SelectItem, SelectTrigger, SelectValue } from '../components/ui/select';
import { useToast } from '../hooks/use-toast';
import { useAuth } from '../contexts/AuthContext';
import { apiRequest } from '../lib/queryClient';
import ProfileImageUpload from '../components/ProfileImageUpload';
<<<<<<< HEAD
import { ResponsiveLayout } from '../components/ResponsiveLayout';
import { useResponsive } from '../hooks/useResponsive';
import { MobileCard, MobileCardContent, MobileCardHeader, MobileCardTitle } from '../components/ui/mobile-card';
=======
import { ResponsiveHeader } from '../components/ResponsiveHeader';
>>>>>>> e9fd08b7
import { 
  User, 
  Heart, 
  Target, 
  TrendingUp,
  Calendar,
  Edit2,
  Save,
  X,
  Scale,
  ChefHat,
  Activity,
  Clock,
  UserCheck,
  Mail,
  Award,
  Phone
} from 'lucide-react';

interface CustomerStats {
  totalProtocols: number;
  activeProtocols: number;
  completedProtocols: number;
  protocolProgress: number;
  currentStreak: number;
}

interface TrainerInfo {
  id: string;
  name: string;
  email: string;
  profileImage?: string;
  specialization?: string;
  experience?: number;
  contactInfo?: string;
}

interface CustomerProfile {
  id: string;
  email: string;
  role: string;
  createdAt: string;
  lastLoginAt?: string;
  healthGoals?: string[];
  medicalConditions?: string[];
  supplements?: string[];
  activityLevel?: string;
  weight?: number;
  height?: number;
  age?: number;
  bio?: string;
  profilePicture?: string | null;
  trainer?: TrainerInfo;
}

const activityLevels = [
  { value: 'sedentary', label: 'Sedentary (little/no exercise)' },
  { value: 'lightly_active', label: 'Lightly Active (light exercise 1-3 days/week)' },
  { value: 'moderately_active', label: 'Moderately Active (moderate exercise 3-5 days/week)' },
  { value: 'very_active', label: 'Very Active (hard exercise 6-7 days/week)' },
  { value: 'extremely_active', label: 'Extremely Active (very hard exercise, physical job)' }
];

const commonHealthGoals = [
  'Longevity', 'Parasite Cleanse', 'Detoxification', 'Immune Support', 
  'Energy Optimization', 'Digestive Health', 'Mental Clarity', 'Cellular Health'
];

const commonMedicalConditions = [
  'Diabetes', 'Hypertension', 'Autoimmune', 'Digestive Issues', 'Allergies', 
  'Chronic Fatigue', 'Inflammation', 'Metabolic Syndrome', 'Hormonal Imbalance', 'Stress'
];

const commonSupplements = [
  'Multivitamin', 'Omega-3', 'Probiotics', 'Vitamin D', 'Magnesium', 
  'B-Complex', 'Zinc', 'Vitamin C', 'Turmeric', 'NAD+'
];

export default function CustomerProfile() {
  const { user, logout } = useAuth();
  const { toast } = useToast();
  const queryClient = useQueryClient();
  const [isEditing, setIsEditing] = useState(false);
  const [editForm, setEditForm] = useState({
    email: user?.email || '',
    bio: '',
    healthGoals: '',
    medicalConditions: '',
    supplements: '',
    activityLevel: '',
    weight: '',
    height: '',
    age: '',
    currentPassword: '',
    newPassword: '',
    confirmPassword: ''
  });

  // Fetch customer statistics
  const { data: stats, isLoading: statsLoading } = useQuery<CustomerStats>({
    queryKey: ['customerProfile', 'stats'],
    queryFn: async () => {
      const res = await apiRequest('GET', '/api/customer/profile/stats');
      return res.json();
    },
    enabled: !!user
  });

  // Fetch customer profile details
  const { data: profile, isLoading: profileLoading } = useQuery<CustomerProfile>({
    queryKey: ['customerProfile', 'details'],
    queryFn: async () => {
      const res = await apiRequest('GET', '/api/customer/profile');
      return res.json();
    },
    enabled: !!user
  });

  // Update form when profile data changes
  useEffect(() => {
    if (profile) {
      setEditForm(prev => ({
        ...prev,
        bio: profile.bio || '',
        healthGoals: profile.healthGoals?.join(', ') || '',
        medicalConditions: profile.medicalConditions?.join(', ') || '',
        supplements: profile.supplements?.join(', ') || '',
        activityLevel: profile.activityLevel || '',
        weight: profile.weight?.toString() || '',
        height: profile.height?.toString() || '',
        age: profile.age?.toString() || ''
      }));
    }
  }, [profile]);

  // Update profile mutation
  const updateProfileMutation = useMutation({
    mutationFn: async (data: any) => {
      const res = await apiRequest('PUT', '/api/profile', data);
      return res.json();
    },
    onSuccess: () => {
      toast({
        title: "Profile Updated",
        description: "Your profile has been successfully updated.",
      });
      setIsEditing(false);
      setEditForm(prev => ({ ...prev, currentPassword: '', newPassword: '', confirmPassword: '' }));
      queryClient.invalidateQueries({ queryKey: ['customerProfile'] });
    },
    onError: (error: any) => {
      toast({
        title: "Update Failed",
        description: error.message || "Failed to update profile",
        variant: "destructive",
      });
    }
  });

  const handleSaveProfile = () => {
    if (editForm.newPassword && editForm.newPassword !== editForm.confirmPassword) {
      toast({
        title: "Password Mismatch",
        description: "New password and confirm password do not match.",
        variant: "destructive",
      });
      return;
    }

    const updateData: any = {};
    
    if (editForm.email !== user?.email) {
      updateData.email = editForm.email;
    }
    
    if (editForm.bio !== (profile?.bio || '')) {
      updateData.bio = editForm.bio;
    }
    
    if (editForm.healthGoals !== (profile?.healthGoals?.join(', ') || '')) {
      updateData.healthGoals = editForm.healthGoals.split(',').map(s => s.trim()).filter(s => s);
    }
    
    if (editForm.medicalConditions !== (profile?.medicalConditions?.join(', ') || '')) {
      updateData.medicalConditions = editForm.medicalConditions.split(',').map(s => s.trim()).filter(s => s);
    }
    
    if (editForm.supplements !== (profile?.supplements?.join(', ') || '')) {
      updateData.supplements = editForm.supplements.split(',').map(s => s.trim()).filter(s => s);
    }
    
    if (editForm.activityLevel !== (profile?.activityLevel || '')) {
      updateData.activityLevel = editForm.activityLevel;
    }
    
    if (editForm.weight !== (profile?.weight?.toString() || '')) {
      updateData.weight = parseFloat(editForm.weight) || null;
    }
    
    if (editForm.height !== (profile?.height?.toString() || '')) {
      updateData.height = parseFloat(editForm.height) || null;
    }
    
    if (editForm.age !== (profile?.age?.toString() || '')) {
      updateData.age = parseInt(editForm.age) || null;
    }
    
    if (editForm.newPassword) {
      if (!editForm.currentPassword) {
        toast({
          title: "Current Password Required",
          description: "Please enter your current password to change it.",
          variant: "destructive",
        });
        return;
      }
      updateData.currentPassword = editForm.currentPassword;
      updateData.newPassword = editForm.newPassword;
    }

    if (Object.keys(updateData).length === 0) {
      setIsEditing(false);
      return;
    }

    updateProfileMutation.mutate(updateData);
  };

  const handleCancelEdit = () => {
    setEditForm({
      email: user?.email || '',
      bio: profile?.bio || '',
      healthGoals: profile?.healthGoals?.join(', ') || '',
      medicalConditions: profile?.medicalConditions?.join(', ') || '',
      supplements: profile?.supplements?.join(', ') || '',
      activityLevel: profile?.activityLevel || '',
      weight: profile?.weight?.toString() || '',
      height: profile?.height?.toString() || '',
      age: profile?.age?.toString() || '',
      currentPassword: '',
      newPassword: '',
      confirmPassword: ''
    });
    setIsEditing(false);
  };

  const formatDate = (dateString: string) => {
    return new Date(dateString).toLocaleDateString('en-US', {
      year: 'numeric',
      month: 'long',
      day: 'numeric',
      hour: '2-digit',
      minute: '2-digit'
    });
  };

  const calculateBMI = () => {
    if (profile?.weight && profile?.height) {
      const heightInMeters = profile.height / 100; // Convert cm to meters
      const bmi = profile.weight / (heightInMeters * heightInMeters);
      return bmi.toFixed(1);
    }
    return null;
  };

  if (profileLoading) {
    return (
      <div className="flex items-center justify-center min-h-screen">
        <div className="animate-spin rounded-full h-32 w-32 border-b-2 border-primary"></div>
      </div>
    );
  }

  return (
    <div className="min-h-screen bg-gray-50">
      <ResponsiveHeader title="Customer Profile" showAdminButton={false} />
      <div className="max-w-6xl mx-auto px-3 sm:px-4 md:px-6 lg:px-8 py-4 sm:py-6 lg:py-8">
      {/* Header */}
      <div className="mb-6 sm:mb-8">
        <div className="flex flex-col sm:flex-row sm:items-center space-y-3 sm:space-y-0 sm:space-x-4 mb-4">
          <div className="w-12 h-12 sm:w-16 sm:h-16 bg-gradient-to-r from-blue-500 to-purple-600 rounded-xl sm:rounded-2xl flex items-center justify-center shadow-lg flex-shrink-0">
            <Heart className="w-6 h-6 sm:w-8 sm:h-8 text-white" />
          </div>
          <div className="min-w-0 flex-1">
            <h2 className="text-2xl sm:text-3xl font-bold text-slate-900 truncate">My Health Profile</h2>
            <p className="text-sm sm:text-base text-slate-600">Manage your health journey and protocol preferences</p>
          </div>
        </div>
        <Badge variant="secondary" className="bg-blue-100 text-blue-700 border-blue-200 text-xs sm:text-sm">
          <Heart className="w-3 h-3 mr-1" />
          Health Optimizer
        </Badge>
      </div>

      <div className="grid grid-cols-1 lg:grid-cols-3 gap-4 sm:gap-6 lg:gap-8">
        {/* Profile Information */}
        <div className="lg:col-span-2 space-y-4 sm:space-y-6">
          {/* Profile Image Card */}
          <Card>
            <CardHeader>
              <CardTitle className="flex items-center space-x-2 text-base sm:text-lg">
                <User className="w-4 h-4 sm:w-5 sm:h-5 flex-shrink-0" />
                <span>Profile Image</span>
              </CardTitle>
            </CardHeader>
            <CardContent className="flex items-center space-x-6 p-4 sm:p-6">
              <ProfileImageUpload
                currentImageUrl={profile?.profilePicture}
                userEmail={user?.email || ''}
                size="xl"
                onImageUpdate={(newImageUrl) => {
                  // Update profile data optimistically
                  if (profile) {
                    queryClient.setQueryData(['customerProfile', 'details'], {
                      ...profile,
                      profilePicture: newImageUrl
                    });
                  }
                }}
              />
              <div className="flex-1 min-w-0">
                <p className="text-sm text-slate-600 mb-2">
                  Upload a profile image that will be displayed in your header and profile.
                </p>
                <p className="text-xs text-slate-500">
                  Recommended: Square image, at least 200x200px. Max file size: 5MB.
                  Supported formats: JPEG, PNG, WebP.
                </p>
              </div>
            </CardContent>
          </Card>

          {/* Personal Details Card */}
          <Card>
            <CardHeader className="flex flex-col sm:flex-row sm:items-center sm:justify-between space-y-3 sm:space-y-0 pb-4">
              <CardTitle className="flex items-center space-x-2 text-base sm:text-lg">
                <User className="w-4 h-4 sm:w-5 sm:h-5 flex-shrink-0" />
                <span>Personal Details</span>
              </CardTitle>
              {!isEditing ? (
                <Button
                  variant="outline"
                  size="sm"
                  onClick={() => setIsEditing(true)}
                  className="flex items-center space-x-2 w-full sm:w-auto text-xs sm:text-sm h-8 sm:h-9"
                >
                  <Edit2 className="w-3 h-3 sm:w-4 sm:h-4" />
                  <span>Edit Profile</span>
                </Button>
              ) : (
                <div className="flex flex-col sm:flex-row space-y-2 sm:space-y-0 sm:space-x-2 w-full sm:w-auto">
                  <Button
                    variant="outline"
                    size="sm"
                    onClick={handleCancelEdit}
                    className="flex items-center justify-center space-x-2 text-xs sm:text-sm h-8 sm:h-9"
                  >
                    <X className="w-3 h-3 sm:w-4 sm:h-4" />
                    <span>Cancel</span>
                  </Button>
                  <Button
                    size="sm"
                    onClick={handleSaveProfile}
                    disabled={updateProfileMutation.isPending}
                    className="flex items-center justify-center space-x-2 text-xs sm:text-sm h-8 sm:h-9"
                  >
                    <Save className="w-3 h-3 sm:w-4 sm:h-4" />
                    <span>Save Changes</span>
                  </Button>
                </div>
              )}
            </CardHeader>
            <CardContent className="space-y-4 p-4 sm:p-6">
              {!isEditing ? (
                <>
                  <div className="grid grid-cols-1 sm:grid-cols-2 gap-3 sm:gap-4">
                    <div className="min-w-0">
                      <Label className="text-xs sm:text-sm font-medium text-slate-600">Email Address</Label>
                      <p className="text-sm sm:text-base text-slate-900 font-medium truncate">{user?.email}</p>
                    </div>
                    <div className="min-w-0">
                      <Label className="text-xs sm:text-sm font-medium text-slate-600">Activity Level</Label>
                      <p className="text-sm sm:text-base text-slate-900 truncate">
                        {profile?.activityLevel ? 
                          activityLevels.find(level => level.value === profile.activityLevel)?.label.split('(')[0].trim() ||
                          profile.activityLevel : 'Not specified'}
                      </p>
                    </div>
                  </div>
                  
                  <div className="grid grid-cols-1 sm:grid-cols-3 gap-3 sm:gap-4">
                    <div>
                      <Label className="text-xs sm:text-sm font-medium text-slate-600">Age</Label>
                      <p className="text-sm sm:text-base text-slate-900">{profile?.age || 'Not specified'} years</p>
                    </div>
                    <div>
                      <Label className="text-xs sm:text-sm font-medium text-slate-600">Weight</Label>
                      <p className="text-sm sm:text-base text-slate-900">{profile?.weight || 'Not specified'} kg</p>
                    </div>
                    <div>
                      <Label className="text-xs sm:text-sm font-medium text-slate-600">Height</Label>
                      <p className="text-sm sm:text-base text-slate-900">{profile?.height || 'Not specified'} cm</p>
                    </div>
                  </div>

                  {calculateBMI() && (
                    <div>
                      <Label className="text-xs sm:text-sm font-medium text-slate-600">BMI</Label>
                      <p className="text-sm sm:text-base text-slate-900 font-medium">{calculateBMI()}</p>
                    </div>
                  )}
                  
                  <div>
                    <Label className="text-xs sm:text-sm font-medium text-slate-600">Bio</Label>
                    <p className="text-sm sm:text-base text-slate-900 leading-relaxed">{profile?.bio || 'No bio provided'}</p>
                  </div>
                  
                  <div>
                    <Label className="text-xs sm:text-sm font-medium text-slate-600">Fitness Goals</Label>
                    <div className="flex flex-wrap gap-1 sm:gap-2 mt-1 sm:mt-2">
                      {(profile as any)?.fitnessGoals && (profile as any).fitnessGoals.length > 0 ? (
                        (profile as any).fitnessGoals.map((goal: string, index: number) => (
                          <Badge key={index} variant="outline" className="bg-blue-50 text-blue-700 text-xs">
                            <Target className="w-2 h-2 sm:w-3 sm:h-3 mr-1" />
                            {goal}
                          </Badge>
                        ))
                      ) : (
                        <p className="text-slate-500 text-xs sm:text-sm">No fitness goals set</p>
                      )}
                    </div>
                  </div>
                  
                  <div>
                    <Label className="text-xs sm:text-sm font-medium text-slate-600">Dietary Restrictions</Label>
                    <div className="flex flex-wrap gap-1 sm:gap-2 mt-1 sm:mt-2">
                      {(profile as any)?.dietaryRestrictions && (profile as any).dietaryRestrictions.length > 0 ? (
                        (profile as any).dietaryRestrictions.map((restriction: string, index: number) => (
                          <Badge key={index} variant="outline" className="bg-red-50 text-red-700 text-xs">
                            {restriction}
                          </Badge>
                        ))
                      ) : (
                        <p className="text-slate-500 text-xs sm:text-sm">No dietary restrictions</p>
                      )}
                    </div>
                  </div>
                  
                  <div>
                    <Label className="text-xs sm:text-sm font-medium text-slate-600">Preferred Cuisines</Label>
                    <div className="flex flex-wrap gap-1 sm:gap-2 mt-1 sm:mt-2">
                      {(profile as any)?.preferredCuisines && (profile as any).preferredCuisines.length > 0 ? (
                        (profile as any).preferredCuisines.map((cuisine: string, index: number) => (
                          <Badge key={index} variant="outline" className="bg-green-50 text-green-700 text-xs">
                            <ChefHat className="w-2 h-2 sm:w-3 sm:h-3 mr-1" />
                            {cuisine}
                          </Badge>
                        ))
                      ) : (
                        <p className="text-slate-500 text-xs sm:text-sm">No cuisine preferences</p>
                      )}
                    </div>
                  </div>
                </>
              ) : (
                <div className="space-y-4">
                  <div className="grid grid-cols-1 sm:grid-cols-2 gap-3 sm:gap-4">
                    <div>
                      <Label htmlFor="email" className="text-xs sm:text-sm">Email Address</Label>
                      <Input
                        id="email"
                        type="email"
                        value={editForm.email}
                        onChange={(e) => setEditForm(prev => ({ ...prev, email: e.target.value }))}
                        className="mt-1 h-9 sm:h-10 text-sm"
                      />
                    </div>
                    <div>
                      <Label htmlFor="activityLevel" className="text-xs sm:text-sm">Activity Level</Label>
                      <Select 
                        value={editForm.activityLevel} 
                        onValueChange={(value) => setEditForm(prev => ({ ...prev, activityLevel: value }))}
                      >
                        <SelectTrigger className="mt-1 h-9 sm:h-10 text-sm">
                          <SelectValue placeholder="Select activity level" />
                        </SelectTrigger>
                        <SelectContent>
                          {activityLevels.map((level) => (
                            <SelectItem key={level.value} value={level.value} className="text-sm">
                              <span className="truncate">{level.label}</span>
                            </SelectItem>
                          ))}
                        </SelectContent>
                      </Select>
                    </div>
                  </div>
                  
                  <div className="grid grid-cols-1 sm:grid-cols-3 gap-3 sm:gap-4">
                    <div>
                      <Label htmlFor="age" className="text-xs sm:text-sm">Age</Label>
                      <Input
                        id="age"
                        type="number"
                        value={editForm.age}
                        onChange={(e) => setEditForm(prev => ({ ...prev, age: e.target.value }))}
                        className="mt-1 h-9 sm:h-10 text-sm"
                        min="13"
                        max="120"
                        placeholder="Age"
                      />
                    </div>
                    <div>
                      <Label htmlFor="weight" className="text-xs sm:text-sm">Weight (kg)</Label>
                      <Input
                        id="weight"
                        type="number"
                        value={editForm.weight}
                        onChange={(e) => setEditForm(prev => ({ ...prev, weight: e.target.value }))}
                        className="mt-1 h-9 sm:h-10 text-sm"
                        min="30"
                        max="300"
                        step="0.1"
                        placeholder="Weight"
                      />
                    </div>
                    <div>
                      <Label htmlFor="height" className="text-xs sm:text-sm">Height (cm)</Label>
                      <Input
                        id="height"
                        type="number"
                        value={editForm.height}
                        onChange={(e) => setEditForm(prev => ({ ...prev, height: e.target.value }))}
                        className="mt-1 h-9 sm:h-10 text-sm"
                        min="100"
                        max="250"
                        placeholder="Height"
                      />
                    </div>
                  </div>
                  
                  <div>
                    <Label htmlFor="bio" className="text-xs sm:text-sm">Bio</Label>
                    <Textarea
                      id="bio"
                      value={editForm.bio}
                      onChange={(e) => setEditForm(prev => ({ ...prev, bio: e.target.value }))}
                      className="mt-1 text-sm"
                      placeholder="Tell us about your fitness journey..."
                      rows={3}
                    />
                  </div>
                  
                  <div>
                    <Label htmlFor="fitnessGoals" className="text-xs sm:text-sm">Fitness Goals (comma-separated)</Label>
                    <Input
                      id="fitnessGoals"
                      value={(editForm as any).fitnessGoals || ''}
                      onChange={(e) => setEditForm(prev => ({ ...prev, fitnessGoals: e.target.value } as any))}
                      className="mt-1 h-9 sm:h-10 text-sm"
                      placeholder="Weight Loss, Muscle Gain..."
                    />
                    <p className="text-xs text-slate-500 mt-1 line-clamp-2">
                      Suggestions: Weight Loss, Muscle Gain, Endurance, Strength...
                    </p>
                  </div>
                  
                  <div>
                    <Label htmlFor="dietaryRestrictions" className="text-xs sm:text-sm">Dietary Restrictions (comma-separated)</Label>
                    <Input
                      id="dietaryRestrictions"
                      value={(editForm as any).dietaryRestrictions || ''}
                      onChange={(e) => setEditForm(prev => ({ ...prev, dietaryRestrictions: e.target.value } as any))}
                      className="mt-1 h-9 sm:h-10 text-sm"
                      placeholder="Vegetarian, Gluten-Free..."
                    />
                    <p className="text-xs text-slate-500 mt-1 line-clamp-2">
                      Suggestions: Vegetarian, Vegan, Gluten-Free, Dairy-Free...
                    </p>
                  </div>
                  
                  <div>
                    <Label htmlFor="preferredCuisines" className="text-xs sm:text-sm">Preferred Cuisines (comma-separated)</Label>
                    <Input
                      id="preferredCuisines"
                      value={(editForm as any).preferredCuisines || ''}
                      onChange={(e) => setEditForm(prev => ({ ...prev, preferredCuisines: e.target.value } as any))}
                      className="mt-1 h-9 sm:h-10 text-sm"
                      placeholder="Italian, Mexican, Asian..."
                    />
                    <p className="text-xs text-slate-500 mt-1 line-clamp-2">
                      Suggestions: Italian, Mexican, Asian, Mediterranean...
                    </p>
                  </div>
                  
                  <div className="border-t pt-4">
                    <h4 className="font-medium text-slate-900 mb-3">Change Password</h4>
                    <div className="space-y-3">
                      <div>
                        <Label htmlFor="currentPassword">Current Password</Label>
                        <Input
                          id="currentPassword"
                          type="password"
                          value={editForm.currentPassword}
                          onChange={(e) => setEditForm(prev => ({ ...prev, currentPassword: e.target.value }))}
                          className="mt-1"
                          placeholder="Enter current password"
                        />
                      </div>
                      <div>
                        <Label htmlFor="newPassword">New Password</Label>
                        <Input
                          id="newPassword"
                          type="password"
                          value={editForm.newPassword}
                          onChange={(e) => setEditForm(prev => ({ ...prev, newPassword: e.target.value }))}
                          className="mt-1"
                          placeholder="Enter new password"
                        />
                      </div>
                      <div>
                        <Label htmlFor="confirmPassword">Confirm New Password</Label>
                        <Input
                          id="confirmPassword"
                          type="password"
                          value={editForm.confirmPassword}
                          onChange={(e) => setEditForm(prev => ({ ...prev, confirmPassword: e.target.value }))}
                          className="mt-1"
                          placeholder="Confirm new password"
                        />
                      </div>
                    </div>
                  </div>
                </div>
              )}
            </CardContent>
          </Card>
        </div>

        {/* Statistics Sidebar */}
        <div className="space-y-4 sm:space-y-6">
          {/* Progress Stats */}
          <Card>
            <CardHeader className="pb-3 sm:pb-4">
              <CardTitle className="flex items-center space-x-2 text-base sm:text-lg">
                <TrendingUp className="w-4 h-4 sm:w-5 sm:h-5 flex-shrink-0" />
                <span>Progress Stats</span>
              </CardTitle>
            </CardHeader>
            <CardContent className="space-y-3 sm:space-y-4 p-4 sm:p-6">
              <div className="text-center p-3 sm:p-4 bg-green-50 rounded-lg">
                <ChefHat className="w-6 h-6 sm:w-8 sm:h-8 text-green-600 mx-auto mb-2" />
                <div className="text-xl sm:text-2xl font-bold text-slate-900">
                  {statsLoading ? '...' : (stats as any)?.totalMealPlans || 0}
                </div>
                <div className="text-xs sm:text-sm text-slate-600">Meal Plans</div>
              </div>
              
              <div className="grid grid-cols-2 gap-2 sm:gap-3">
                <div className="text-center p-2 sm:p-3 bg-blue-50 rounded-lg">
                  <Calendar className="w-4 h-4 sm:w-6 sm:h-6 text-blue-600 mx-auto mb-1" />
                  <div className="text-base sm:text-lg font-bold text-slate-900">
                    {statsLoading ? '...' : (stats as any)?.completedDays || 0}
                  </div>
                  <div className="text-xs text-slate-600">Days Done</div>
                </div>
                
                <div className="text-center p-2 sm:p-3 bg-orange-50 rounded-lg">
                  <Activity className="w-4 h-4 sm:w-6 sm:h-6 text-orange-600 mx-auto mb-1" />
                  <div className="text-base sm:text-lg font-bold text-slate-900">
                    {statsLoading ? '...' : stats?.currentStreak || 0}
                  </div>
                  <div className="text-xs text-slate-600">Day Streak</div>
                </div>
              </div>
            </CardContent>
          </Card>

          {/* Assigned Trainer */}
          <Card>
            <CardHeader className="pb-3 sm:pb-4">
              <CardTitle className="flex items-center space-x-2 text-base sm:text-lg">
                <UserCheck className="w-4 h-4 sm:w-5 sm:h-5 flex-shrink-0" />
                <span>Your Trainer</span>
              </CardTitle>
            </CardHeader>
            <CardContent className="p-4 sm:p-6">
              {profile?.trainer ? (
                <div className="space-y-3">
                  <div className="flex items-center space-x-3">
                    <div className="w-12 h-12 rounded-full bg-gradient-to-br from-blue-500 to-purple-600 flex items-center justify-center text-white">
                      {profile.trainer.profileImage ? (
                        <img
                          src={profile.trainer.profileImage}
                          alt={profile.trainer.name}
                          className="w-full h-full rounded-full object-cover"
                        />
                      ) : (
                        <User className="w-6 h-6" />
                      )}
                    </div>
                    <div className="flex-1">
                      <p className="font-medium text-sm">{profile.trainer.name}</p>
                      <p className="text-xs text-gray-500">{profile.trainer.specialization || 'Fitness Trainer'}</p>
                    </div>
                  </div>
                  
                  <div className="space-y-2 text-xs">
                    <div className="flex items-center space-x-2">
                      <Mail className="w-3 h-3 text-gray-400" />
                      <span className="text-gray-600 truncate">{profile.trainer.email}</span>
                    </div>
                    {profile.trainer.experience && (
                      <div className="flex items-center space-x-2">
                        <Award className="w-3 h-3 text-gray-400" />
                        <span className="text-gray-600">{profile.trainer.experience} years experience</span>
                      </div>
                    )}
                    {profile.trainer.contactInfo && (
                      <div className="flex items-center space-x-2">
                        <Phone className="w-3 h-3 text-gray-400" />
                        <span className="text-gray-600">{profile.trainer.contactInfo}</span>
                      </div>
                    )}
                  </div>
                  
                  <Button
                    variant="outline"
                    size="sm"
                    className="w-full mt-3"
                    onClick={() => {
                      toast({
                        title: "Contact Trainer",
                        description: "Messaging feature coming soon!",
                      });
                    }}
                  >
                    <Mail className="w-3 h-3 mr-2" />
                    Message Trainer
                  </Button>
                </div>
              ) : (
                <div className="text-center py-4 text-slate-500">
                  <UserCheck className="w-8 h-8 mx-auto mb-2 text-slate-400" />
                  <p className="text-xs sm:text-sm">No trainer assigned yet</p>
                  <p className="text-xs text-slate-400">You'll be matched with a trainer soon!</p>
                </div>
              )}
            </CardContent>
          </Card>

          {/* Health Metrics */}
          {(profile?.weight || profile?.height) && (
            <Card>
              <CardHeader className="pb-3 sm:pb-4">
                <CardTitle className="flex items-center space-x-2 text-base sm:text-lg">
                  <Scale className="w-4 h-4 sm:w-5 sm:h-5 flex-shrink-0" />
                  <span>Health Metrics</span>
                </CardTitle>
              </CardHeader>
              <CardContent className="space-y-3 sm:space-y-4 p-4 sm:p-6">
                {calculateBMI() && (
                  <div className="text-center p-3 sm:p-4 bg-purple-50 rounded-lg">
                    <Scale className="w-6 h-6 sm:w-8 sm:h-8 text-purple-600 mx-auto mb-2" />
                    <div className="text-xl sm:text-2xl font-bold text-slate-900">{calculateBMI()}</div>
                    <div className="text-xs sm:text-sm text-slate-600">BMI</div>
                  </div>
                )}
                
                <div className="space-y-2 sm:space-y-3 text-xs sm:text-sm">
                  {profile?.weight && (
                    <div className="flex justify-between">
                      <span className="text-slate-600">Weight:</span>
                      <span className="font-medium text-slate-900">{profile.weight} kg</span>
                    </div>
                  )}
                  {profile?.height && (
                    <div className="flex justify-between">
                      <span className="text-slate-600">Height:</span>
                      <span className="font-medium text-slate-900">{profile.height} cm</span>
                    </div>
                  )}
                  {stats && (
                    <div className="flex justify-between">
                      <span className="text-slate-600">Avg Calories:</span>
                      <span className="font-medium text-slate-900">{(stats as any).avgCaloriesPerDay || 'N/A'}</span>
                    </div>
                  )}
                </div>
              </CardContent>
            </Card>
          )}

          {/* Meal Plan Summary */}
          <Card>
            <CardHeader className="pb-3 sm:pb-4">
              <CardTitle className="flex items-center space-x-2 text-base sm:text-lg">
                <ChefHat className="w-4 h-4 sm:w-5 sm:h-5 flex-shrink-0" />
                <span>My Meal Plans</span>
              </CardTitle>
            </CardHeader>
            <CardContent className="space-y-3 sm:space-y-4 p-4 sm:p-6">
              {stats ? (
                <>
                  <div className="grid grid-cols-2 gap-3 sm:gap-4">
                    <div className="text-center p-3 bg-blue-50 rounded-lg">
                      <div className="text-lg sm:text-xl font-bold text-blue-600">
                        {(stats as any).totalMealPlans || 0}
                      </div>
                      <div className="text-xs sm:text-sm text-blue-700">Active Plans</div>
                    </div>
                    <div className="text-center p-3 bg-green-50 rounded-lg">
                      <div className="text-lg sm:text-xl font-bold text-green-600">
                        {(stats as any).completedDays || 0}
                      </div>
                      <div className="text-xs sm:text-sm text-green-700">Days Completed</div>
                    </div>
                  </div>
                  <div className="text-center">
                    <Button
                      variant="outline"
                      className="w-full justify-center text-xs sm:text-sm"
                      onClick={() => window.location.href = '/customer'}
                    >
                      <ChefHat className="w-3 h-3 sm:w-4 sm:h-4 mr-2" />
                      View All Plans
                    </Button>
                  </div>
                </>
              ) : (
                <div className="text-center py-4 text-slate-500">
                  <ChefHat className="w-8 h-8 mx-auto mb-2 text-slate-400" />
                  <p className="text-xs sm:text-sm">No meal plans assigned yet</p>
                  <p className="text-xs text-slate-400">Your trainer will assign plans soon!</p>
                </div>
              )}
            </CardContent>
          </Card>

          {/* Quick Actions */}
          <Card>
            <CardHeader className="pb-3 sm:pb-4">
              <CardTitle className="flex items-center space-x-2 text-base sm:text-lg">
                <Target className="w-4 h-4 sm:w-5 sm:h-5 flex-shrink-0" />
                <span>Quick Actions</span>
              </CardTitle>
            </CardHeader>
            <CardContent className="space-y-2 sm:space-y-3 p-4 sm:p-6">
              <Button
                variant="outline"
                className="w-full justify-start h-9 sm:h-10 text-xs sm:text-sm"
                onClick={() => {
                  window.location.href = '/customer?tab=progress';
                }}
              >
                <TrendingUp className="w-3 h-3 sm:w-4 sm:h-4 mr-2 flex-shrink-0" />
                <span className="truncate">View Progress</span>
              </Button>
              <Button
                variant="outline"
                className="w-full justify-start h-9 sm:h-10 text-xs sm:text-sm"
                onClick={() => {
                  toast({
                    title: "Meal Plan Feedback",
                    description: "Meal plan feedback feature would be implemented here.",
                  });
                }}
              >
                <Heart className="w-3 h-3 sm:w-4 sm:h-4 mr-2 flex-shrink-0" />
                <span className="truncate">Rate Meal Plans</span>
              </Button>
              <Button
                variant="destructive"
                className="w-full justify-start h-9 sm:h-10 text-xs sm:text-sm"
                onClick={logout}
              >
                <User className="w-3 h-3 sm:w-4 sm:h-4 mr-2 flex-shrink-0" />
                <span className="truncate">Sign Out</span>
              </Button>
            </CardContent>
          </Card>

          {/* Session Info */}
          {profile && (
            <Card>
              <CardHeader className="pb-3 sm:pb-4">
                <CardTitle className="flex items-center space-x-2 text-base sm:text-lg">
                  <Clock className="w-4 h-4 sm:w-5 sm:h-5 flex-shrink-0" />
                  <span>Account Info</span>
                </CardTitle>
              </CardHeader>
              <CardContent className="space-y-2 sm:space-y-3 text-xs sm:text-sm p-4 sm:p-6">
                <div>
                  <span className="text-slate-600">Member Since:</span>
                  <div className="font-medium text-slate-900 break-words">
                    {formatDate(profile.createdAt)}
                  </div>
                </div>
                {profile.lastLoginAt && (
                  <div>
                    <span className="text-slate-600">Last Visit:</span>
                    <div className="font-medium text-slate-900 break-words">
                      {formatDate(profile.lastLoginAt)}
                    </div>
                  </div>
                )}
              </CardContent>
            </Card>
          )}
        </div>
        </div>
      </div>
    </div>
  );
}<|MERGE_RESOLUTION|>--- conflicted
+++ resolved
@@ -11,13 +11,7 @@
 import { useAuth } from '../contexts/AuthContext';
 import { apiRequest } from '../lib/queryClient';
 import ProfileImageUpload from '../components/ProfileImageUpload';
-<<<<<<< HEAD
-import { ResponsiveLayout } from '../components/ResponsiveLayout';
-import { useResponsive } from '../hooks/useResponsive';
-import { MobileCard, MobileCardContent, MobileCardHeader, MobileCardTitle } from '../components/ui/mobile-card';
-=======
 import { ResponsiveHeader } from '../components/ResponsiveHeader';
->>>>>>> e9fd08b7
 import { 
   User, 
   Heart, 
