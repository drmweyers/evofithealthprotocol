--- conflicted
+++ resolved
@@ -6,20 +6,11 @@
 import { useNavigate } from "react-router-dom";
 import CustomerManagement from "../components/CustomerManagement";
 import { ResponsiveHeader } from "../components/ResponsiveHeader";
-<<<<<<< HEAD
-import { ResponsiveLayout } from "../components/ResponsiveLayout";
-import { useResponsive } from "../hooks/useResponsive";
-
-export default function Trainer() {
-  const { user } = useAuth();
-  const { isMobile, isTablet } = useResponsive();
-=======
 import { FileText, Users, Dumbbell, Heart, Trophy } from "lucide-react";
 
 export default function Trainer() {
   const { user } = useAuth();
   const navigate = useNavigate();
->>>>>>> 7144b7cc
 
   const { data: stats } = useQuery({
     queryKey: ['trainerStats'],
@@ -33,10 +24,8 @@
   });
 
   return (
-    <ResponsiveLayout>
-      {!isMobile && !isTablet && (
-        <ResponsiveHeader title="Trainer Dashboard" showAdminButton={false} />
-      )}
+    <div className="min-h-screen bg-gray-50">
+      <ResponsiveHeader title="Trainer Dashboard" showAdminButton={false} />
 
       <div className="max-w-7xl mx-auto px-3 sm:px-4 md:px-6 lg:px-8 py-4 sm:py-6 lg:py-8">
         {/* Header Section */}
@@ -133,26 +122,19 @@
         </div>
 
         {/* Customer Management Section */}
-<<<<<<< HEAD
-        <div className="space-y-4 sm:space-y-6">
-          <div className="flex items-center gap-3 sm:gap-4">
-            <div className="flex items-center justify-center w-10 h-10 sm:w-12 sm:h-12 bg-gradient-to-br from-green-500 to-blue-600 rounded-xl shadow-lg">
-              <i className="fas fa-users text-white text-lg sm:text-2xl"></i>
-=======
         <div className="space-y-6">
           <div className="flex items-center gap-4">
             <div className="flex items-center justify-center w-12 h-12 bg-gradient-to-br from-green-500 to-blue-600 rounded-xl shadow-lg">
               <Users className="w-8 h-8 text-white" />
->>>>>>> 7144b7cc
             </div>
             <div>
-              <h2 className="text-lg sm:text-xl lg:text-2xl font-bold text-slate-900">Customer Management</h2>
-              <p className="text-sm sm:text-base text-slate-600">Manage your clients and track their fitness progress</p>
+              <h2 className="text-2xl font-bold text-slate-900">Customer Management</h2>
+              <p className="text-slate-600">Manage your clients and track their fitness progress</p>
             </div>
           </div>
           <CustomerManagement />
         </div>
       </div>
-    </ResponsiveLayout>
+    </div>
   );
 } 