{
  "permissions": {
    "allow": [
      "Bash(del \"C:\\Users\\drmwe\\claude-workspace\\HealthProtocol\\stories\\completed\\STORY-007-remove-health-protocols-tab.md\")",
      "Bash(curl:*)",
      "Bash(node:*)",
      "Bash(del test_protocol_wizard.js)",
      "Bash(npx tsx:*)",
      "Bash(npx playwright test:*)",
      "Bash(docker logs:*)",
      "Bash(docker exec:*)",
      "Bash(npm test:*)",
      "Read(C:\\c\\Users\\drmwe\\claude-workspace\\HealthProtocol/**)",
      "Read(C:\\c\\Users\\drmwe\\claude-workspace\\HealthProtocol/**)",
      "Read(C:\\c\\Users\\drmwe\\claude-workspace\\HealthProtocol/**)",
      "Read(C:\\c\\Users\\drmwe\\claude-workspace\\HealthProtocol/**)",
      "Read(C:\\c\\Users\\drmwe\\claude-workspace\\HealthProtocol/**)",
      "Read(C:\\c\\Users\\drmwe\\claude-workspace\\HealthProtocol/**)",
      "Read(C:\\c\\Users\\drmwe\\claude-workspace\\HealthProtocol/**)",
      "Read(C:\\c\\Users\\drmwe\\claude-workspace\\HealthProtocol/**)",
      "Read(C:\\c\\Users\\drmwe\\claude-workspace\\HealthProtocol/**)",
      "Read(C:\\c\\Users\\drmwe\\claude-workspace\\HealthProtocol/**)",
      "Read(C:\\c\\Users\\drmwe\\claude-workspace\\HealthProtocol/**)",
      "Read(C:\\c\\Users\\drmwe\\claude-workspace\\HealthProtocol/**)",
      "Read(C:\\c\\Users\\drmwe\\claude-workspace\\HealthProtocol/**)",
      "Read(C:\\c\\Users\\drmwe\\claude-workspace\\HealthProtocol/**)",
      "Read(C:\\c\\Users\\drmwe\\claude-workspace\\HealthProtocol/**)",
      "Read(C:\\c\\Users\\drmwe\\claude-workspace\\HealthProtocol/**)",
      "Read(C:\\c\\Users\\drmwe\\claude-workspace\\HealthProtocol/**)",
      "Read(C:\\c\\Users\\drmwe\\claude-workspace\\HealthProtocol/**)",
      "Read(C:\\c\\Users\\drmwe\\claude-workspace\\HealthProtocol/**)",
      "Read(C:\\c\\Users\\drmwe\\claude-workspace\\HealthProtocol/**)",
      "Read(C:\\c\\Users\\drmwe\\claude-workspace\\HealthProtocol/**)",
      "Read(C:\\c\\Users\\drmwe\\claude-workspace\\HealthProtocol/**)",
      "Read(C:\\c\\Users\\drmwe\\claude-workspace\\HealthProtocol/**)",
      "Read(C:\\c\\Users\\drmwe\\claude-workspace\\HealthProtocol/**)",
      "Read(C:\\c\\Users\\drmwe\\claude-workspace\\HealthProtocol/**)",
      "Read(C:\\c\\Users\\drmwe\\claude-workspace\\HealthProtocol/**)",
      "Read(C:\\c\\Users\\drmwe\\claude-workspace\\HealthProtocol/**)",
      "Read(C:\\c\\Users\\drmwe\\claude-workspace\\HealthProtocol/**)",
      "Read(C:\\c\\Users\\drmwe\\claude-workspace\\HealthProtocol/**)",
      "Bash(git add:*)",
      "Bash(git commit:*)",
      "Bash(git push:*)",
      "Bash(npm install:*)",
      "Read(C:\\c\\Users\\drmwe\\claude-workspace\\HealthProtocol/**)",
      "Read(C:\\c\\Users\\drmwe\\claude-workspace\\HealthProtocol/**)",
      "Read(C:\\c\\Users\\drmwe\\claude-workspace\\HealthProtocol/**)",
      "Read(C:\\c\\Users\\drmwe\\claude-workspace\\HealthProtocol/**)",
      "Read(C:\\c\\Users\\drmwe\\claude-workspace\\HealthProtocol/**)",
      "Read(C:\\c\\Users\\drmwe\\claude-workspace\\HealthProtocol/**)",
      "Read(C:\\c\\Users\\drmwe\\claude-workspace\\HealthProtocol/**)",
      "Read(C:\\c\\Users\\drmwe\\claude-workspace\\HealthProtocol/**)",
      "Read(C:\\c\\Users\\drmwe\\claude-workspace\\HealthProtocol/**)",
      "Read(C:\\c\\Users\\drmwe\\claude-workspace\\HealthProtocol/**)",
      "Read(C:\\c\\Users\\drmwe\\claude-workspace\\HealthProtocol/**)",
      "Read(C:\\c\\Users\\drmwe\\claude-workspace\\HealthProtocol/**)",
      "Read(C:\\c\\Users\\drmwe\\claude-workspace\\HealthProtocol/**)",
      "Read(C:\\c\\Users\\drmwe\\claude-workspace\\HealthProtocol/**)",
      "Read(C:\\c\\Users\\drmwe\\claude-workspace\\HealthProtocol/**)",
      "Read(C:\\c\\Users\\drmwe\\claude-workspace\\HealthProtocol/**)",
      "Read(C:\\c\\Users\\drmwe\\claude-workspace\\HealthProtocol/**)",
      "Read(C:\\c\\Users\\drmwe\\claude-workspace\\HealthProtocol/**)",
      "Read(C:\\c\\Users\\drmwe\\claude-workspace\\HealthProtocol/**)",
      "Read(C:\\c\\Users\\drmwe\\claude-workspace\\HealthProtocol/**)",
      "Read(C:\\c\\Users\\drmwe\\claude-workspace\\HealthProtocol/**)",
      "Read(C:\\c\\Users\\drmwe\\claude-workspace\\HealthProtocol/**)",
      "Read(C:\\c\\Users\\drmwe\\claude-workspace\\HealthProtocol/**)",
      "Read(C:\\c\\Users\\drmwe\\claude-workspace\\HealthProtocol/**)",
      "Read(C:\\c\\Users\\drmwe\\claude-workspace\\HealthProtocol/**)",
      "Read(C:\\c\\Users\\drmwe\\claude-workspace\\HealthProtocol/**)",
      "Read(C:\\c\\Users\\drmwe\\claude-workspace\\HealthProtocol/**)",
      "Read(C:\\c\\Users\\drmwe\\claude-workspace\\HealthProtocol/**)",
      "Read(C:\\c\\Users\\drmwe\\claude-workspace\\HealthProtocol/**)",
      "Read(C:\\c\\Users\\drmwe\\claude-workspace\\HealthProtocol/**)",
      "Read(C:\\c\\Users\\drmwe\\claude-workspace\\HealthProtocol/**)",
      "Read(C:\\c\\Users\\drmwe\\claude-workspace\\HealthProtocol/**)",
      "Read(C:\\c\\Users\\drmwe\\claude-workspace\\HealthProtocol/**)",
      "Read(C:\\c\\Users\\drmwe\\claude-workspace\\HealthProtocol/**)",
      "Read(C:\\c\\Users\\drmwe\\claude-workspace\\HealthProtocol/**)",
      "Read(C:\\c\\Users\\drmwe\\claude-workspace\\HealthProtocol/**)",
      "Read(C:\\c\\Users\\drmwe\\claude-workspace\\HealthProtocol/**)",
      "Read(C:\\c\\Users\\drmwe\\claude-workspace\\HealthProtocol/**)",
      "Read(C:\\c\\Users\\drmwe\\claude-workspace\\HealthProtocol/**)",
      "Read(C:\\c\\Users\\drmwe\\claude-workspace\\HealthProtocol/**)",
      "Read(C:\\c\\Users\\drmwe\\claude-workspace\\HealthProtocol/**)",
      "Read(C:\\c\\Users\\drmwe\\claude-workspace\\HealthProtocol/**)",
      "Read(C:\\c\\Users\\drmwe\\claude-workspace\\HealthProtocol/**)",
      "Read(C:\\c\\Users\\drmwe\\claude-workspace\\HealthProtocol/**)",
      "Read(C:\\c\\Users\\drmwe\\claude-workspace\\HealthProtocol/**)",
      "Read(C:\\c\\Users\\drmwe\\claude-workspace\\HealthProtocol/**)",
      "Read(C:\\c\\Users\\drmwe\\claude-workspace\\HealthProtocol/**)",
      "Read(C:\\c\\Users\\drmwe\\claude-workspace\\HealthProtocol/**)",
      "Read(C:\\c\\Users\\drmwe\\claude-workspace\\HealthProtocol/**)",
      "Read(C:\\c\\Users\\drmwe\\claude-workspace\\HealthProtocol/**)",
      "Read(C:\\c\\Users\\drmwe\\claude-workspace\\HealthProtocol/**)",
      "Bash(git checkout:*)",
      "Bash(npm audit:*)",
      "Bash(npm run build:*)",
      "Bash(npx vite build:*)",
<<<<<<< HEAD
      "Bash(git pull:*)",
      "Bash(git merge:*)"
=======
      "Bash(docker ps:*)",
      "Bash(docker restart:*)",
      "Bash(npm run dev:*)",
      "Bash(npx playwright:*)",
      "Bash(docker-compose:*)",
      "Bash(del debug_login_test.js)",
      "Bash(npm run stop:*)",
      "Bash(npm run type-check:*)",
      "Bash(npx tsc:*)",
      "Bash(npm run test:e2e:*)",
      "Bash(sed:*)",
      "Bash(timeout:*)",
      "Bash(move:*)"
>>>>>>> c3d5b596
    ],
    "deny": [],
    "ask": [],
    "additionalDirectories": [
      "C:\\c\\Users\\drmwe\\claude-workspace",
      "C:\\"
    ]
  },
  "enableAllProjectMcpServers": true,
  "enabledMcpjsonServers": [
    "github",
    "context7",
    "digitalocean"
  ]
}<|MERGE_RESOLUTION|>--- conflicted
+++ resolved
@@ -98,10 +98,8 @@
       "Bash(npm audit:*)",
       "Bash(npm run build:*)",
       "Bash(npx vite build:*)",
-<<<<<<< HEAD
       "Bash(git pull:*)",
-      "Bash(git merge:*)"
-=======
+      "Bash(git merge:*)",
       "Bash(docker ps:*)",
       "Bash(docker restart:*)",
       "Bash(npm run dev:*)",
@@ -115,7 +113,6 @@
       "Bash(sed:*)",
       "Bash(timeout:*)",
       "Bash(move:*)"
->>>>>>> c3d5b596
     ],
     "deny": [],
     "ask": [],
